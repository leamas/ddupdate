"""
ddupdate plugin API.

A plugin is either a service plugin or an address plugin.

Service plugins register the ip address with a dynamic dns service provider.
They implement the ServicePlugin abstract interface. Naming of these plugins
is normally based on the website used to register since these by definition
are unique

Address plugins determines the ip address to register. They implement the
abstract AddressPlugin interface.

All plugins shares the AbstractPlugin interface. This handles general
aspects like name and documentation.

The module also provides some utility functions used in plugins.

"""

import inspect
import os.path

import urllib.request
from urllib.parse import urlencode, urlparse

from socket import timeout as timeoutError
from netrc import netrc

URL_TIMEOUT = 120  # Default timeout in get_response()


def http_basic_auth_setup(url, host=None):
    """
    Configure urllib to provide basic authentication.

    Parameters:
        - url: string, the url to connect to.
        - host: string, hostname looked up in .netrc. Defaults to
          to hostname part of url.

    """
    if not host:
        host = urlparse(url).hostname
    user, password = get_netrc_auth(host)
    pwmgr = urllib.request.HTTPPasswordMgrWithDefaultRealm()
    pwmgr.add_password(None, url, user, password)
    auth_handler = urllib.request.HTTPBasicAuthHandler(pwmgr)
    opener = urllib.request.build_opener(auth_handler)
    urllib.request.install_opener(opener)


def dict_of_opts(options):
    """
    Convert list of plugin options from the arg_parser to a dict.

    Single keyword options are inserted as dict[keyword] = True,
    key=val options are inserted as dict[key] = val.

    """
    if not options:
        return {}
    result = {}
    for opt in options:
        if '=' in opt:
            key, value = opt.split('=')
            result[key] = value
        else:
            result[opt] = True
    return result


def get_response(log, url, **kwargs):
    """
    Get data from server at given url.

    Parameters:
      - log: Standard python log instance
      - url: The url to make a post/get request to.
      - kwargs: Keyword arguments.
         - data: dict of post data. If data != None, get_response makes a
           http POST request, otherwise a http GET.
         - timeout: int, timeout in seconds. Defaults to 120.
    Returns:
      - Text read from url.
    Raises:
      - ServiceError if return code is != 200, httpError or timeout.

    """
    log.debug("Trying url: %s", url)
    data = urlencode(kwargs['data']).encode() if 'data' in kwargs else None
    to = kwargs['timeout'] if 'timeout' in kwargs else URL_TIMEOUT
    if data:
        log.debug("Posting data: " + data.decode('ascii'))
    try:
        with urllib.request.urlopen(url, data, timeout=to) as response:
            code = response.getcode()
            html = response.read().decode('ascii')
    except timeoutError:
        raise ServiceError("Timeout reading %s" % url)
    except (urllib.error.HTTPError, urllib.error.URLError) as err:
        raise ServiceError("Error reading %s :%s" % (url, err))
    log.debug("Got response (%d) : %s", code, html)
    if code != 200:
        raise ServiceError("Cannot update, response code: %d" % code)
    return html


def get_netrc_auth(machine):
    """
    Retrieve data from  ~/-netrc or /etc/netrc.

    Parameters:
      - machine: key while searching in netrc file.
    Returns:
      - A (user, password) tuple. User might be None.
    Raises:
      - ServiceError if .netrc or password is not found.
    See:
      - netrc(5)

    """
    if os.path.exists(os.path.expanduser('~/.netrc')):
        path = os.path.expanduser('~/.netrc')
    elif os.path.exists('/etc/netrc'):
        path = '/etc/netrc'
    else:
        raise ServiceError("Cannot locate the netrc file (see manpage).")
    auth = netrc(path).authenticators(machine)
    if not auth:
        raise ServiceError("No .netrc data found for " + machine)
    if not auth[2]:
        raise ServiceError("No password found for " + machine)
    return auth[0], auth[2]


class IpAddr(object):
    """A (ipv4, ipv6) container."""

    def __init__(self, ipv4=None, ipv6=None):
        """
        Construct a fresh object.

        Parameters:
          - ipv4: string, the ipv4 address in dotted notation.
          - ipv6: string, the ipv6 address in colon-hex notation.

        """
        self.v4 = ipv4
        self.v6 = ipv6

    def __str__(self):
        return repr([self.v4, self.v6])

    def __eq__(self, obj):
        if not isinstance(obj, IpAddr):
            return False
        return obj.v4 == self.v4 and obj.v6 == self.v6

    def __hash__(self):
        return hash(self.v4, self.v6)

    def empty(self):
        """Check if any address is set."""
        return self.v4 is None and self.v6 is None

    def parse_ifconfig_output(self, text):
        """
        Update v4 and v6 attributes by parsing ifconfig(8) or ip(8) output.

        Parameters:
          - text: string, ifconfig <dev> or ip address show dev <dev> output.
        Raises:
          - AddressError if no address can be found in text

        """
        for line in text.split('\n'):
            words = [ word for word in line.split(' ') if word != '' ]
            if words[0] == 'inet':
                # use existing logic
                self.v4 = words[1].split('/')[0]
            elif words[0] == 'inet6':
                if self.v6:
                    # stop if we already have an address
                    continue
                addr = words[1].split('/')[0]
                words = set(words[2:])
                if ('link' in words) or ('0x20<link>' in words) :
                    # don't use a link-local address
                    continue
                if 'deprecated' in words:
                    # don't use a "deprecated" address
                    continue
                self.v6 = addr
        if self.empty():
            raise AddressError("Cannot find address for %s, giving up" % text)


class AddressError(Exception):
    """General error in AddressPlugin."""

    def __init__(self, value, exitcode=1):
        """
        Construct the error.

        Parameters:
          - value: string, error message
          - exitcode: int, aimed as sys.exit() argument.

        """
        Exception.__init__(self, value)
        self.value = value
        self.exitcode = exitcode

    def __str__(self):
        """Represent the error."""
        return repr(self.value)


class ServiceError(AddressError):
    """General error in ServicePlugin."""

    pass


class AbstractPlugin(object):
    """Abstract base for all plugins."""

    _name = None
    _oneliner = 'No info found'
<<<<<<< HEAD
    __version__ = '0.6.4'
=======
    __version__ = '0.6.6'
>>>>>>> 991b1326

    def oneliner(self):
        """Return oneliner describing the plugin."""
        return self._oneliner

    def info(self):
        """
        Return full, formatted user info; in particular, options used.

        Default implementation returns class docstring.
        """
        return inspect.getdoc(self)

    def name(self):
        """
        Retrieve the plugin short, unique id (no spaces).

        Returning None implies not-a-plugin. Names must be unique.
        Also module name (i. e., filename) must be unique.
        """
        return self._name

    def version(self):
        """Return plugin version."""
        return self.__version__


class AddressPlugin(AbstractPlugin):
    """An abstract plugin obtaining the ip address."""

    def get_ip(self, log, options):
        """
        Return ip address to register.

        Parameters:
            - log: Standard python log instance.
            - options: List of --address-option options.

        Returns:
            - IpAddr or None

        Raises:
            AddressError.

        """
        raise NotImplementedError("Attempt to invoke abstract get_ip()")


class ServicePlugin(AbstractPlugin):
    """Abstract plugin doing the actual update work using a service."""

    _ip_cache_ttl = 120    # 2 hours, address cache timeout

    def __init__(self):
        """Default, empty constructor."""
        AbstractPlugin.__init__(self)

    def ip_cache_ttl(self):
        """Return time when ip cache expires, in minutes from creation."""
        return self._ip_cache_ttl

    def register(self, log, hostname, ip, options):
        """
        Do the actual update.

        Parameters:
        - log: Standard python log instance
        - hostname: string, the DNS name to register
        - ip: IpAddr, address to register
        - opts: List of --service-option values.

        Raises:
        - ServiceError on errors.

        """
        raise NotImplementedError("Attempt to invoke abstract register()")<|MERGE_RESOLUTION|>--- conflicted
+++ resolved
@@ -228,11 +228,7 @@
 
     _name = None
     _oneliner = 'No info found'
-<<<<<<< HEAD
-    __version__ = '0.6.4'
-=======
     __version__ = '0.6.6'
->>>>>>> 991b1326
 
     def oneliner(self):
         """Return oneliner describing the plugin."""
