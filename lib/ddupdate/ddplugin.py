--- conflicted
+++ resolved
@@ -236,11 +236,7 @@
 
     _name = None
     _oneliner = 'No info found'
-<<<<<<< HEAD
-    __version__ = '0.6.6'
-=======
     __version__ = '0.7.0'
->>>>>>> a167db4b
 
     def oneliner(self):
         """Return oneliner describing the plugin."""
