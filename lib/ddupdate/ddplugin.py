--- conflicted
+++ resolved
@@ -221,11 +221,7 @@
 
     _name = None
     _oneliner = 'No info found'
-<<<<<<< HEAD
-    __version__ = '0.4.0'
-=======
     __version__ = '0.4.1'
->>>>>>> 7994bc42
 
     def oneliner(self):
         """Return oneliner describing the plugin."""
