
"""Update DNS data for dynamically ip addresses."""

import argparse
import configparser
import logging
import math
import os
import os.path
import stat
import sys
import time

from straight.plugin import load

from ddupdate.ddplugin import AddressPlugin, AddressError
from ddupdate.ddplugin import ServicePlugin, ServiceError

if 'XDG_CACHE_HOME' in os.environ:
    CACHE_DIR = os.environ['XDG_CACHE_HOME']
else:
    CACHE_DIR = os.path.expanduser('~/.cache')

DEFAULTS = {
    'hostname': 'host.nowhere.net',
    'address-plugin': 'default-if',
    'service-plugin': 'dry-run',
    'loglevel': 'info',
    'options': None,
    'ip-cache': os.path.join(CACHE_DIR, 'ddupdate'),
    'force': False
}


class _GoodbyeError(Exception):
    """General error, implies sys.exit()."""

    def __init__(self, msg="", exitcode=0):
        Exception.__init__(self, msg)
        self.exitcode = exitcode
        self.msg = msg


def envvar_default(var, default=None):
    """Return var if found in environment, else default."""
    return os.environ[var] if var in os.environ else default


def ip_cache_setup(opts):
    """Ensure that our cache directory exists, return cache file path."""
    if not os.path.exists(opts.ip_cache):
        os.makedirs(opts.ip_cache)
    return os.path.join(opts.ip_cache, opts.service_plugin + '.ip')


def ip_cache_clear(opts, log):
    """Remove the cache file for actual service plugin in opts."""
    path = ip_cache_setup(opts)
    if not os.path.exists(path):
        return
    log.debug("Removing cache file: " + path)
    os.unlink(path)


def ip_cache_data(opts, default=("0.0.0.0", 100000)):
    """
    Return an (address, cache age in minute) tuple.

    If not existing, the default value is returned.
    """
    path = ip_cache_setup(opts)
    if not os.path.exists(path):
        return default
    mtime = os.stat(path)[stat.ST_MTIME]
    now = time.time()
    delta = math.floor((now - mtime) / 60)
    with open(path) as f:
        addr = f.read().strip()
    return addr, delta


def ip_cache_set(opts, addr):
    """Set the cached address to string addr."""
    path = ip_cache_setup(opts)
    addr = addr if addr else "0.0.0.0"
    with open(path, "w") as f:
        f.write(str(addr))


def here(path):
    """Return path added to current dir for __file__."""
    return os.path.join(os.path.dirname(os.path.abspath(__file__)), path)


def parse_conffile(log):
    """Parse config file path, returns verified path or None."""
    path = envvar_default('XDG_CONFIG_HOME', os.path.expanduser('~/.config'))
    if not os.path.exists(os.path.join(path, 'ddupdate.conf')):
        path = '/etc/ddupdate.conf'
    for i in range(len(sys.argv)):
        arg = sys.argv[i]
        if arg.startswith('-c') or arg.startswith('--conf'):
            if arg.startswith('-c') and len(arg) > 2:
                path = arg[2:]
            elif '=' in arg:
                path = arg.split('=')[1]
            elif i < len(sys.argv) - 1:
                path = sys.argv[i + 1]
            else:
                # Trust that the regular parsing handles the error.
                return None
    if not os.access(path, os.R_OK):
        log.warning("Cannot open config file '%s' for read", path)
        return None
    return path


def parse_config(path, log):
    """Parse config file, return fully populated dict of key-values."""
    results = {}
    config = configparser.ConfigParser()
    config.read(path)
    if 'update' not in config:
        log.warning(
            'No [update] section found in %s, file ignored', path)
        items = {}
    else:
        items = config['update']
    for key in DEFAULTS:
        if key not in items:
            results[key] = DEFAULTS[key]
        else:
            results[key] = items[key]
    return results


def get_parser(conf):
    """Construct the argparser."""
    parser = argparse.ArgumentParser(
        prog='ddupdate',
        add_help=False,
        description="Tool to update DNS data for dynamic ip addresses")
    normals = parser.add_argument_group()
    normals.title = "Normal operation options"
    normals.add_argument(
        "-H", "--hostname", metavar="host",
        help='Hostname to update [host.nowhere.net]',
        default=conf['hostname'])
    normals.add_argument(
        "-s", "--service-plugin", metavar="plugin",
        help='Plugin updating a dns hostname address [%s]'
        % conf['service-plugin'],
        default=conf['service-plugin'])
    normals.add_argument(
        "-a", "--address-plugin", metavar="plugin",
        help='Plugin providing ip address to use [%s]'
        % conf['address-plugin'],
        default=conf['address-plugin'])
    normals.add_argument(
        "-c", "--config-file", metavar="path",
        help='Config file with default values for all options'
        + ' [' + envvar_default('XDG_CONFIG_HOME', ' ~/.config/ddupdate.conf')
        + ':/etc/dupdate.conf]',
        dest='config_file', default='/etc/ddupdate.conf')
    normals.add_argument(
        "-l", "--loglevel", metavar='level',
        choices=['error', 'warning', 'info', 'debug'],
        help='Amount of printed diagnostics [warning]',
        default=conf['loglevel'])
    normals.add_argument(
        "-v", "--ip-version", metavar='version',
        choices=['all', 'v6', 'v4'],
        help='Ip address version(s) to register (v6, v4, all) [v4]',
        default='v4')
    normals.add_argument(
        "-o", "--service-option", metavar="plugin option",
        help='Service plugin option (enter multiple times if required)',
        dest='service_options', action='append')
    normals.add_argument(
        "-O", "--address-option", metavar="plugin option",
        help='Address plugin option (enter multiple times if required)',
        dest='address_options', action='append')
    normals.add_argument(
        "-i", "--ip-plugin", help=argparse.SUPPRESS)
    others = parser.add_argument_group()
    others.title = "Other options"
    others.add_argument(
        "-S", "--list-services",
        help='List service provider plugins. ',
        default=False, action='store_true')
    others.add_argument(
        "-A", "--list-addressers",
        help='List plugins providing ip address. ',
        default=False, action='store_true')
    others.add_argument(
        "-f", "--force",
        help='Force run even if the cache is fresh',
        default=False, action='store_true')
    others.add_argument(
        "-h", "--help", metavar="plugin",
        help='Print overall help or help for given plugin',
        nargs='?', const='-')
    others.add_argument(
        "-V", "--version",
        help='Print ddupdate version and exit',
        action='version')
    return parser


def parse_options(conf):
    """Parse command line using conf as defaults, return namespace."""
    level_by_name = {
        'error': logging.ERROR,
        'warn': logging.WARNING,
        'warning': logging.WARNING,
        'info': logging.INFO,
        'debug': logging.DEBUG,
    }
    parser = get_parser(conf)
<<<<<<< HEAD
    parser.version = "0.4.0"
=======
    parser.version = "0.4.1"
>>>>>>> 7994bc42
    opts = parser.parse_args()
    if opts.help == '-':
        parser.print_help()
        raise _GoodbyeError()
    if not opts.address_options:
        opts.address_options = conf['options']
    if not opts.service_options:
        opts.service_options = conf['options']
    opts.loglevel = level_by_name[opts.loglevel]
    opts.ip_cache = conf['ip-cache']
    return opts


def log_setup():
    """Initialize the module log."""
    log = logging.getLogger('ddupdate')
    log.setLevel(logging.DEBUG)
    handler = logging.StreamHandler()
    handler.setLevel(logging.INFO)
    formatter = logging.Formatter("%(levelname)s - %(message)s")
    handler.setFormatter(formatter)
    log.addHandler(handler)
    return log


def log_options(log, args):
    """Print some info on seledted options."""
    log.info("Loglevel: " + logging.getLevelName(args.loglevel))
    log.info("Using hostname: " + args.hostname)
    log.info("Using ip address plugin: " + args.address_plugin)
    log.info("Using service plugin: " + args.service_plugin)
    log.info("Service options: " +
             (' '.join(args.service_options) if args.service_options else ''))
    log.info("Address options: " +
             (' '.join(args.address_options) if args.address_options else ''))


def load_plugins(path, log):
    """Load ip and service plugins into dicts keyed by name."""
    sys.path.insert(0, path)
    getters = load('plugins', subclasses=AddressPlugin)
    getters = getters.produce()
    getters_by_name = {plug.name(): plug for plug in getters}
    setters = load('plugins', ServicePlugin)
    setters = setters.produce()
    setters_by_name = {plug.name(): plug for plug in setters}
    sys.path.pop(0)
    plugins = list(setters_by_name.values()) + list(getters_by_name.values())
    for plugin in plugins:
        plugin.srcdir = path
    log.debug("Loaded %d address and %d service plugins from %s",
              len(getters), len(setters), path)
    return getters_by_name, setters_by_name


def list_plugins(ip_plugins, service_plugins, kind):
    """List all loaded plugins (noreturn)."""
    if kind == 'addressers':
        for name, plugin in sorted(ip_plugins.items()):
            print("%-20s %s" % (name, plugin.oneliner()))
    elif kind == 'services':
        for name, plugin in sorted(service_plugins.items()):
            print("%-20s %s" % (name, plugin.oneliner()))
    else:
        assert False, "Illegal plugin list: " + kind


def plugin_help(ip_plugins, service_plugins, plugid):
    """Print full help for given plugin (noreturn)."""
    if plugid in ip_plugins:
        plugin = ip_plugins[plugid]
    elif plugid in service_plugins:
        plugin = service_plugins[plugid]
    else:
        raise _GoodbyeError("No help found (nu such plugin?): " + plugid, 1)
    print("Name: " + plugin.name())
    print("Source directory: " + plugin.srcdir + "\n")
    print(plugin.info())


def filter_ip(ip_version, ip):
    """Filter the ip address to match the --ip-version option."""
    if ip_version == 'v4':
        ip.v6 = None
    elif ip_version == 'v6':
        ip.v4 = None
    if ip.empty():
        raise AddressError("No usable address")
    return ip


def build_load_path(log):
    """Return list of paths to load plugins from."""
    paths = []
    paths.append(envvar_default('XDG_DATA_HOME',
                                os.path.expanduser('~/.local/share')))
    syspaths = envvar_default('XDG_DATA_DIRS', '/usr/local/share:/usr/share')
    paths.extend(syspaths.split(':'))
    paths = [os.path.join(p, 'ddupdate') for p in paths]
    home = os.path.join(
        os.path.dirname(os.path.realpath(__file__)), '..', '..')
    paths.insert(0, os.path.abspath(home))
    log.debug('paths :%s', ':'.join(paths))
    return paths


def setup():
    """Return a standard log, arg_parser tuple."""
    log = log_setup()
    conffile_path = parse_conffile(log)
    conf = parse_config(conffile_path, log) if conffile_path else DEFAULTS
    opts = parse_options(conf)
    log.handlers[0].setLevel(opts.loglevel)
    log.debug('Using config file: %s', conffile_path)
    log_options(log, opts)
    return log, opts


def get_plugins(log, opts):
    """
    Handles plugin listing, plugin help  or load plugins.

    return: (ip plugins, service plugins).
    """
    ip_plugins = {}
    service_plugins = {}
    load_paths = build_load_path(log)
    for path in load_paths:
        getters, setters = load_plugins(path, log)
        for name, plugin in getters.items():
            ip_plugins.setdefault(name, plugin)
        for name, plugin in setters.items():
            service_plugins.setdefault(name, plugin)
    if opts.list_services:
        list_plugins(ip_plugins, service_plugins, 'services')
        raise _GoodbyeError()
    if opts.list_addressers:
        list_plugins(ip_plugins, service_plugins, 'addressers')
        raise _GoodbyeError()
    if opts.help and opts.help != '-':
        plugin_help(ip_plugins, service_plugins, opts.help)
        raise _GoodbyeError()
    if opts.ip_plugin:
        raise _GoodbyeError(
            "--ip-plugin has been replaced by --address-plugin.")
    elif opts.address_plugin not in ip_plugins:
        raise _GoodbyeError('No such ip plugin: ' + opts.address_plugin, 2)
    elif opts.service_plugin not in service_plugins:
        raise _GoodbyeError(
            'No such service plugin: ' + opts.service_plugin, 2)
    service_plugin = service_plugins[opts.service_plugin]
    ip_plugin = ip_plugins[opts.address_plugin]
    return ip_plugin, service_plugin


def main():
    """Indeed: main function."""
    try:
        log, opts = setup()
        ip_plugin, service_plugin = get_plugins(log, opts)
        try:
            ip = ip_plugin.get_ip(log, opts.address_options)
        except AddressError as err:
            raise _GoodbyeError("Cannot obtain ip address: " + str(err), 3)
        if not ip or ip.empty():
            log.info("Using ip address provided by update service")
            ip = None
        else:
            ip = filter_ip(opts.ip_version, ip)
            log.info("Using ip address: %s", ip)
        if opts.force:
            ip_cache_clear(opts, log)
        addr, age = ip_cache_data(opts)
        if age < service_plugin.ip_cache_ttl() and (addr == ip or not ip):
            log.info("Update inhibited, cache is fresh (%d/%d min)",
                     age, service_plugin.ip_cache_ttl)
            raise _GoodbyeError()
    except _GoodbyeError as err:
        if err.exitcode != 0:
            log.error(err.msg)
        sys.stderr.write("Fatal error: " + str(err) + "\n")
        sys.exit(err.exitcode)
    try:
        service_plugin.register(log, opts.hostname, ip, opts.service_options)
    except ServiceError as err:
        log.error("Cannot update DNS data: %s", err)
    else:
        ip_cache_set(opts, ip)
        log.info("Update OK")


if __name__ == '__main__':
    main()


# vim: set expandtab ts=4 sw=4:<|MERGE_RESOLUTION|>--- conflicted
+++ resolved
@@ -217,11 +217,7 @@
         'debug': logging.DEBUG,
     }
     parser = get_parser(conf)
-<<<<<<< HEAD
-    parser.version = "0.4.0"
-=======
     parser.version = "0.4.1"
->>>>>>> 7994bc42
     opts = parser.parse_args()
     if opts.help == '-':
         parser.print_help()
