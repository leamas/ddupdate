--- conflicted
+++ resolved
@@ -495,7 +495,6 @@
             log.error(err.msg)
             sys.stderr.write("Fatal error: " + str(err) + "\n")
         sys.exit(err.exitcode)
-<<<<<<< HEAD
     try:
         service_plugin.register(log, opts.hostname, ip, opts.service_options)
     except ServiceError as err:
@@ -504,8 +503,6 @@
     else:
         ip_cache_set(opts, ip)
         log.info("Update OK")
-=======
->>>>>>> fd72f8cd
 
 
 if __name__ == '__main__':
