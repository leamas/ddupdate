--- conflicted
+++ resolved
@@ -264,11 +264,7 @@
         'debug': logging.DEBUG,
     }
     parser = get_parser(conf)
-<<<<<<< HEAD
-    parser.version = "0.6.6"
-=======
     parser.version = "0.7.0"
->>>>>>> a167db4b
     opts = parser.parse_args()
     if opts.help == '-':
         parser.print_help()
