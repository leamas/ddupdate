--- conflicted
+++ resolved
@@ -20,11 +20,7 @@
 
 setup(
     name='ddupdate',
-<<<<<<< HEAD
-    version='0.4.0',
-=======
     version='0.4.1',
->>>>>>> 7994bc42
     description='Update dns data for dynamic ip addresses',
     long_description=open(ROOT + '/README.md').read(),
     include_package_data=True,
