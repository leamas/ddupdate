--- conflicted
+++ resolved
@@ -16,20 +16,12 @@
 
 
 def systemd_unitdir():
-<<<<<<< HEAD
-    """Return the official systemd user unit dir path without leading /."""
-=======
     """Return the official systemd user unit dir path"""
->>>>>>> a167db4b
     cmd = 'pkg-config systemd --variable=systemduserunitdir'.split()
     try:
-        return subprocess.check_output(cmd).decode().strip()[1:]
+        return subprocess.check_output(cmd).decode().strip()
     except (OSError, subprocess.CalledProcessError):
-<<<<<<< HEAD
-        return  "usr/lib/systemd/user"
-=======
         return  "/usr/lib/systemd/user"
->>>>>>> a167db4b
 
 
 DATA = [
@@ -79,14 +71,11 @@
                 continue
             if option == "install_lib":
                 install_lib = value
-<<<<<<< HEAD
-=======
             if final_prefix and self.root:
                 value = str(value).replace(self.root, final_prefix)
             elif final_prefix and self.prefix:
                 value = str(value).replace(self.prefix, final_prefix)
             value = str(value).replace('//', '/')
->>>>>>> a167db4b
             s += option + " = " + (str(value) if value else "") + "\n"
         if not install_lib:
             print("Warning: cannot create platform install paths file")
@@ -99,11 +88,7 @@
 
 setup(
     name='ddupdate',
-<<<<<<< HEAD
-    version='0.6.6',
-=======
     version='0.7.0',
->>>>>>> a167db4b
     description='Update dns data for dynamic ip addresses',
     long_description=open(ROOT + '/README.md').read(),
     include_package_data=True,
