--- conflicted
+++ resolved
@@ -46,11 +46,7 @@
 
 setup(
     name='ddupdate',
-<<<<<<< HEAD
-    version='0.6.1',
-=======
     version='0.6.3',
->>>>>>> eb6ef61b
     description='Update dns data for dynamic ip addresses',
     long_description=open(ROOT + '/README.md').read(),
     include_package_data=True,
