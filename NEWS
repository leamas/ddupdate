<<<<<<< HEAD
=======
0.7.0 
* Support multiple configuration sections in config file (#25)
* Experimental support for keyring password storage (#23)
* Add FINAL_PREFIX environment variable support to ease packaging
* Support multiple credentials for Google domains (#52)
* New address plugin for OnHub/Google WiFi/Nest WiFi  (#58)
* New dnshome.de address- and service plugins  (#47)
* Plugins: freedns: Update to simplified https API.
Thanks to m-jung, Alexey Grevtsev, Marcin Mielniczuk, Gabriel de Perthuis

>>>>>>> a167db4b
0.6.6
* Fix wrong path in systemd service file (#54).
* Fix bad return value causing systemd problems (#53).
* Graceful exist on missing python-requests (#48).
Thanks to Teemo Ikonen

0.6.5
* Fix ip route parsing (#35)
* Fix python 3.9 syntax warnings (#38, #37)
* New plugin domains.google.com -- googledomains.py
* Error logging bugfixes (#4411454).
Thanks to aerusso, LoganK and Hroncok

0.6.4
* Fix address-options and service-options parsing regression (#24).
* Add new nsupdate(1) plugin (#29).
* Install systemd files in correct user locations (#22).
* Enhance ipv6 address parsing in address plugins (#28).
* Patch ddupdate.service script path on installation.
* Thanks to aerusso for nsupdate plugin, bugfixes and enhancements.

0.6.3
* Fix #21, broken ipv6 configuration file  parsing.
* Documentation bugfixes.

0.6.2
* New cloudflare plugin, thanks to Mika Mannermaa <mmannerm@gmail.com> 
* New  dy.fi, restricted ti what looks like finnish addresses.
  Thanks to Teemu Ikonen <tpikonen@gmail.com>
* Fix bug causing frequent updates due to cache misses (#19).
  Kudos: Teemu Ikonen
* Code and documentation cleanup.


0.6.1
* Fix crash when logging updates disabled by caching (#11).
* afraid.org: Use now available https url (#12).
* afraid.org: Support user-supplied addresses (#13).
* Misc cleanup.

0.6.0
* New setup by ddupdate-config based on a user service. Nothing installed
  as root, service runs as invoking user. Existing setups based on a
  separate user running service continues to work, but must be maintained
  manually.
* New service plugin dnspark.com
* New Hurricane Electric service plugin.
* New pkg-config build dependency.

9.5.3
* Remove the straight.plugins dependency.
* config: Fix bug creating new config files like ~/.config/dduodate.conf
* config: Add new address plugin option "Use address as of service".
* build: Don't install documentation files (bad idea from beginning).
* Miscellanaous cleanup and doc fixes.

0.5.2
* Multiple bugfixes in config script
* Add missing commands and short options to completions
* Move completions to proper /usr/share/bash-comletions/completions
* Drop sudo usage, use plain su instead.

0.5.1
* Add bash completion support
* Fix a bug in the user config file ~/.config/ddupdate.conf path.
* Fix Respect XDG_CONFIG_HOME (#8).
* Fix handle .netrc permissions correct (#7).
* Clean up the Makefile build-install-clean targets.
* Documentation re-organized and updated.

0.5.0
* Add ddupate-config configuration script.
* Add missing ddupdate.conf.5 manpage
* Static code checkers cleanup
* Documentation updates
* Fix bogus error message in --list-services/addressers.

0.4.1
* Documentation fixes

0.4.0:
* Declared as beta state.
* Revise API

0.3.0
* Split old --list command to --list-services and list-addressers
* Split old --options to --address-options and --service-options.
* Incompatible CLI changes
* Documentation fixes.

0.2.1:
* Fix start exception on python 3.4/jessie (#6).
* Fix unhelpful error messages for bad .netrc (#5).
* Documentation fixes.

0.2.0:
* Revise and finish ipv6 support (#3)
* New option --version, ipv4/ipv6/all addresses switch.
* New ip plugin default-web-ip6, external ipv6 address.
* Update and document proxy usage (#4)

0.1.0:
* Multitude of minor bugfixes.
* API: Finalizing current revision. Renaming silly
  named plugins_base -> ddplugin.
* Adding pydocstyle checks and updating source
* Review and bugfixes for package generation
" Added COPR and Ubuntu PPA downstream repos.

0.0.6:
* Fixed several bugs in plugin load paths.
* Fixed a bug in config file path computation.
* Removed the generated file ddupdate.8.html from distribution
* Added timeout handling in plugin http handling.
* New plugin hardcoded-ip
* Minor bugfixes in both plugins and central code.
* Added fast-track configuration to README.md, clean up.
* Cleaned up and refactored code in main module
* Fixed a bug when symlinking the ddupdate script.

0.0.5:
* Added a NEWS file
* Revised and cleaned up plugin interface.
* Added ipv6 support.
* New plugins myonlineportal.com and dynv6.com
* Fedora and debian packaging verified.<|MERGE_RESOLUTION|>--- conflicted
+++ resolved
@@ -1,5 +1,3 @@
-<<<<<<< HEAD
-=======
 0.7.0 
 * Support multiple configuration sections in config file (#25)
 * Experimental support for keyring password storage (#23)
@@ -10,7 +8,6 @@
 * Plugins: freedns: Update to simplified https API.
 Thanks to m-jung, Alexey Grevtsev, Marcin Mielniczuk, Gabriel de Perthuis
 
->>>>>>> a167db4b
 0.6.6
 * Fix wrong path in systemd service file (#54).
 * Fix bad return value causing systemd problems (#53).
