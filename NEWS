<<<<<<< HEAD
=======
0.7.0 TBD
* Support multiple configuration sections in config file (#25)
* Add FINAL_PREFIX environment variable support to ease packaging

>>>>>>> fd72f8cd
0.6.6
* Fix wrong path in systemd service file (#54).
* Fix bad return value causing systemd problems (#53).
* Graceful exist on missing python-requests (#48).
Thanks to Teemo Ikonen

0.6.5
* Fix ip route parsing (#35)
* Fix python 3.9 syntax warnings (#38, #37)
* New plugin domains.google.com -- googledomains.py
* Error logging bugfixes (#4411454).
Thanks to aerusso, LoganK and Hroncok

0.6.4
* Fix address-options and service-options parsing regression (#24).
* Add new nsupdate(1) plugin (#29).
* Install systemd files in correct user locations (#22).
* Enhance ipv6 address parsing in address plugins (#28).
* Patch ddupdate.service script path on installation.
* Thanks to aerusso for nsupdate plugin, bugfixes and enhancements.

0.6.3
* Fix #21, broken ipv6 configuration file  parsing.
* Documentation bugfixes.

0.6.2
* New cloudflare plugin, thanks to Mika Mannermaa <mmannerm@gmail.com> 
* New  dy.fi, restricted ti what looks like finnish addresses.
  Thanks to Teemu Ikonen <tpikonen@gmail.com>
* Fix bug causing frequent updates due to cache misses (#19).
  Kudos: Teemu Ikonen
* Code and documentation cleanup.


0.6.1
* Fix crash when logging updates disabled by caching (#11).
* afraid.org: Use now available https url (#12).
* afraid.org: Support user-supplied addresses (#13).
* Misc cleanup.

0.6.0
* New setup by ddupdate-config based on a user service. Nothing installed
  as root, service runs as invoking user. Existing setups based on a
  separate user running service continues to work, but must be maintained
  manually.
* New service plugin dnspark.com
* New Hurricane Electric service plugin.
* New pkg-config build dependency.

9.5.3
* Remove the straight.plugins dependency.
* config: Fix bug creating new config files like ~/.config/dduodate.conf
* config: Add new address plugin option "Use address as of service".
* build: Don't install documentation files (bad idea from beginning).
* Miscellanaous cleanup and doc fixes.

0.5.2
* Multiple bugfixes in config script
* Add missing commands and short options to completions
* Move completions to proper /usr/share/bash-comletions/completions
* Drop sudo usage, use plain su instead.

0.5.1
* Add bash completion support
* Fix a bug in the user config file ~/.config/ddupdate.conf path.
* Fix Respect XDG_CONFIG_HOME (#8).
* Fix handle .netrc permissions correct (#7).
* Clean up the Makefile build-install-clean targets.
* Documentation re-organized and updated.

0.5.0
* Add ddupate-config configuration script.
* Add missing ddupdate.conf.5 manpage
* Static code checkers cleanup
* Documentation updates
* Fix bogus error message in --list-services/addressers.

0.4.1
* Documentation fixes

0.4.0:
* Declared as beta state.
* Revise API

0.3.0
* Split old --list command to --list-services and list-addressers
* Split old --options to --address-options and --service-options.
* Incompatible CLI changes
* Documentation fixes.

0.2.1:
* Fix start exception on python 3.4/jessie (#6).
* Fix unhelpful error messages for bad .netrc (#5).
* Documentation fixes.

0.2.0:
* Revise and finish ipv6 support (#3)
* New option --version, ipv4/ipv6/all addresses switch.
* New ip plugin default-web-ip6, external ipv6 address.
* Update and document proxy usage (#4)

0.1.0:
* Multitude of minor bugfixes.
* API: Finalizing current revision. Renaming silly
  named plugins_base -> ddplugin.
* Adding pydocstyle checks and updating source
* Review and bugfixes for package generation
" Added COPR and Ubuntu PPA downstream repos.

0.0.6:
* Fixed several bugs in plugin load paths.
* Fixed a bug in config file path computation.
* Removed the generated file ddupdate.8.html from distribution
* Added timeout handling in plugin http handling.
* New plugin hardcoded-ip
* Minor bugfixes in both plugins and central code.
* Added fast-track configuration to README.md, clean up.
* Cleaned up and refactored code in main module
* Fixed a bug when symlinking the ddupdate script.

0.0.5:
* Added a NEWS file
* Revised and cleaned up plugin interface.
* Added ipv6 support.
* New plugins myonlineportal.com and dynv6.com
* Fedora and debian packaging verified.<|MERGE_RESOLUTION|>--- conflicted
+++ resolved
@@ -1,10 +1,8 @@
-<<<<<<< HEAD
-=======
+
 0.7.0 TBD
 * Support multiple configuration sections in config file (#25)
 * Add FINAL_PREFIX environment variable support to ease packaging
 
->>>>>>> fd72f8cd
 0.6.6
 * Fix wrong path in systemd service file (#54).
 * Fix bad return value causing systemd problems (#53).
