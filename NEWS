--- conflicted
+++ resolved
@@ -1,5 +1,3 @@
-<<<<<<< HEAD
-=======
 0.6.3
 * Fix #21, broken ipv6 configuration file  parsing.
 * Documentation bugfixes.
@@ -13,7 +11,6 @@
 * Code and documentation cleanup.
 
 
->>>>>>> eb6ef61b
 0.6.1
 * Fix crash when logging updates disabled by caching (#11).
 * afraid.org: Use now available https url (#12).
