This document is both some upstream notes and an introduction to
maintaining ddupdate code.


Design goals:
-------------

  - ddupdate should be easy to configure. Most users should just need to
    run a simple configuration script (after registering with a DDNS
    service).
  - ddupdate should be secure, using standard tools to handle password
    secrets. No root access should be required to configure or run it.
  - ddupdate should be extensible, and thus being based on plugins.
  - ddupdate should be flexible for programmers, making it possible to
    write plugins for all sorts of sites including those ddclient cannot
    handle.
  - ddupdate should be linux-centric, using standard linux tools such as
    systemd and NetworkManager where it is appropriate.


Writing plugins
---------------

Writing plugins is not hard. Most plugins are about 10-20 lines of code +
docs, most of which boilerplate stuff. The best way is to look at the
existing plugins and pick solutions from them. Some hints:

  - Before writing the plugin, make tests with wget or curl to make
    sure how the api works. Essential step, this one.

  - The plugin API is defined in the ```ddplugin.py``` file. API docs can
    be generated using *python3 -m pydoc lib/ddupdate/ddplugin.py* or so.

  - Coding style: Use *make pylint*, *make pycodestyle* and *make pydocstyle*.
    The relevant tools python3-pylint, pycodestyle and pydocstyle needs
    to be in place.

  - Each plugin must live in a file with a unique name. It must contain a
    main class derived from AddressPlugin or ServicePlugin. The class
    docstring is the *help <plugin>* documentation.

  - The class ```_name``` property is the official name of the plugin, must
    be unique. ```_oneliner``` is indeed the short summary displayed by
    for example *--list-services*.

  - To test, create the directory *~/.local/share/ddupdate/plugins* and
    drop the new plugin into it.

  - Authentication:
      - Some sites uses standard basic authentication. This is handled
        by *http_basic_auth_setup* in e. g., ```no_ip.py```
      - Others uses username + password in the url e. g., ```dnsexit.py```
      - Hashed passwords are used in e. g., ```dynu.py```
      - API tokens are handled in e. g., ```duckdns.py```
      - Some have broken basic authentication, see ```now_dns.py```

  - Most services uses a http GET request to set the data. See
    ```freedns_io.py``` for a http POST example.

  - Reply decoding:
      - Most sites just returns some text, simple enough
      - json: example in ```system_ns.py```
      - html: example in ```duiadns.py```


Packaging
---------

ddupdate has a multitude of packaging:

  - ddupdate is available as a **pypi package** from the master branch. It
    can be installed using pip::

        $ sudo pip install ddupdate --prefix=/usr/local

    or from the cloned git directory:

        $ sudo python3 setup.py install --prefix=/usr/local

    It can be installed in an virtualenv root by a regular user. To use
    the plugins in the venv in favor of the system ones prepend the proper
    path to XDG\_DATA\_DIRS using something like::

        $ export  XDG_DATA_DIRS=$PWD/share:$XDG_DATA_DIRS

    Using a virtualenv, configuration files like *~/.config/ddupdate.conf*
    and *~/.netrc* are still used from their system-wide locations.

  - **fedora** is packaged in the *fedora* branch.  Pre-built packages are
    at https://copr.fedorainfracloud.org/coprs/leamas/ddupdate/. Building
<<<<<<< HEAD
    requires the *git* and *rpm-build* packages. To build version 0.6.6::
=======
    requires the *git* and *rpm-build* packages. To build version 0.7.0::
>>>>>>> a167db4b

        $ git clone -b fedora https://github.com/leamas/ddupdate.git
        $ cd ddupdate/fedora
        $ sudo dnf builddep ddupdate.spec
<<<<<<< HEAD
        $ ./make-tarball 0.6.6
=======
        $ ./make-tarball 0.7.0
>>>>>>> a167db4b
        $ rpmbuild -D "_sourcedir $PWD" -ba ddupdate.spec
        $ sudo rpm -U --force rpmbuild/RPMS/noarch/ddupdate*rpm

  - The **debian** packaging is based on gbp and lives in the *debian* and
    *pristine-tar* branches.  The packages *git-buildpackage*, *devscripts*
<<<<<<< HEAD
    and *git*  are required to build. To build current version 0.6.6 do::
=======
    and *git*  are required to build. To build current version 0.7.0 do::
>>>>>>> a167db4b

        $ rm -rf ddupdate; mkdir ddupdate; cd ddupdate
        $ git clone -o origin -b debian https://github.com/leamas/ddupdate.git
        $ cd ddupdate
        $ sudo mk-build-deps -i -r  debian/control
        $ git fetch origin pristine-tar:pristine-tar
<<<<<<< HEAD
        $ gbp buildpackage --git-upstream-tag=0.6.6 -us -uc
        $ sudo dpkg -i ../ddupdate_0.6.6*_all.deb
=======
        $ gbp buildpackage --git-upstream-tag=0.7.0 -us -uc
        $ sudo dpkg -i ../ddupdate_0.7.0*_all.deb
>>>>>>> a167db4b
        $ git clean -fd             # To be able to rebuild

  - A simpler way to build **debian** packages is based on retreiving the
    sources from the ubuntu ppa and rebuilding them::

        # First-time setup
        $ sudo apt-get install devscripts build-essential
        $ ppa="http://ppa.launchpad.net/leamas-alec/ddupdate/ubuntu"
        $ echo "deb-src $ppa xenial main" | sudo tee -a /etc/apt/sources.list
        $ sudo apt-key \
            adv --keyserver keyserver.ubuntu.com --recv-keys B0319103FF2D1390

        # Rebuild package
        $ sudo apt-get update
        $ apt-get source --build ddupdate
        $ sudo dpkg -i ddupdate*.all.deb


Creating a new version (maintainer work)
----------------------------------------

  - Replace all occurrences of version string:

        sed -E -i 's/([^0-9])0\.[1-9]\.[0-9]/\10.5.1/g' $(git ls-files)

  - Update NEWS file.

<<<<<<< HEAD
  - Commit and tag the release: git tag 0.6.6
=======
  - Commit and tag the release: git tag 0.7.0
>>>>>>> a167db4b

  - Create fedora package:

        git checkout fedora
        cd fedora
<<<<<<< HEAD
        ./make-tarball 0.6.6
=======
        ./make-tarball 0.7.0
>>>>>>> a167db4b
        rpmdev-bumpspec *.spec , and edit it.
        rm -rf rpmbuild
        rpmbuild-here -ba *.spec

  - Copy tarball and repo to debian and commit it on pristine-tar

        git fetch upstream debian:debian
        git fetch upstream pristine-tar:pristine-tar
<<<<<<< HEAD
        scp fedora/ddupdate-0.6.6.tar.gz sid:
=======
        scp fedora/ddupdate-0.7.0.tar.gz sid:
>>>>>>> a167db4b
        cd ..; ssh sid rm -rf ddupdate.git
        scp -rq ddupdate sid:ddupdate.git
        ssh sid
        cd ddupdate; rm  -rf *
<<<<<<< HEAD
        mv ../ddupdate-0.6.6.tar.gz ddupdate_0.6.6.orig.tar.gz
=======
        mv ../ddupdate-0.7.0.tar.gz ddupdate_0.7.0.orig.tar.gz
>>>>>>> a167db4b
        git clone -o upstream -b debian ../ddupdate.git ddupdate
        cd ddupdate
        git remote add github git@github.com:leamas/ddupdate.git
        git fetch upstream pristine-tar:pristine-tar
<<<<<<< HEAD
        pristine-tar commit ../ddupdate_0.6.6.orig.tar.gz 0.6.6
=======
        pristine-tar commit ../ddupdate_0.7.0.orig.tar.gz 0.7.0
>>>>>>> a167db4b

  - Upload to pypi:

        $ python setup.py sdist
        $ twine upload dist/*

  - Create debian test huild on sid::

        $ cd ddupdate/ddupdate
        $ sudo mk-build-deps -i -r  debian/control
        $ git fetch upstream pristine-tar:pristine-tar
<<<<<<< HEAD
        $ git merge -X theirs 0.6.6
        $ dch -v 0.6.6-1
        $ git commit -am "debian: 0.6.6-1"
=======
        $ git merge -X theirs 0.7.0
        $ dch -v 0.7.0-1
        $ git commit -am "debian: 0.7.0-1"
>>>>>>> a167db4b
        $ Check systemd/ddupdate.service
        $ dpkg-source --commit
        $ git commit -a --amend
        $ git  clean -fd
<<<<<<< HEAD
        $ gbp buildpackage --git-upstream-tag=0.6.6 -us -uc
=======
        $ gbp buildpackage --git-upstream-tag=0.7.0 -us -uc
>>>>>>> a167db4b
        $ git clean -fd    # To be able to rebuild

  - Create fedora packages (above)
  - Make a new COPR build
  - Create an Ubuntu package. Needs tar >= 1.29b, pristine-tar >= 1.42
    (from zesty). Builds on xenial and trusty.

         $ sudo ntpdate se.pool.ntp.org

         # Setup build environment
         $ rm -rf ddupdate; mkdir ddupdate; cd ddupdate
         $ git clone \
             -o upstream -b debian https://github.com/leamas/ddupdate.git
         $ cd ddupdate
         $ git fetch upstream pristine-tar:pristine-tar
<<<<<<< HEAD
         $ pristine-tar checkout ddupdate_0.6.6.orig.tar.gz
         $ mv ddupdate_0.6.6.orig.tar.gz ..
=======
         $ pristine-tar checkout ddupdate_0.7.0.orig.tar.gz
         $ mv ddupdate_0.7.0.orig.tar.gz ..
>>>>>>> a167db4b
         $ sudo mk-build-deps -i -r debian/control

         # Patch ubuntu stuff:
         $ debian/deb2xenial

         # Build and install the binary package
         $ debuild -us -uc
<<<<<<< HEAD
         $ sudo dpkg -i ../ddupdate_0.6.6_all.deb
=======
         $ sudo dpkg -i ../ddupdate_0.7.0_all.deb
>>>>>>> a167db4b

         # Build and distribute source package (upstream only)
         $ debuild -S
         $ dput ppa:leamas-alec/ddupdate ../*source.changes<|MERGE_RESOLUTION|>--- conflicted
+++ resolved
@@ -88,43 +88,26 @@
 
   - **fedora** is packaged in the *fedora* branch.  Pre-built packages are
     at https://copr.fedorainfracloud.org/coprs/leamas/ddupdate/. Building
-<<<<<<< HEAD
-    requires the *git* and *rpm-build* packages. To build version 0.6.6::
-=======
     requires the *git* and *rpm-build* packages. To build version 0.7.0::
->>>>>>> a167db4b
 
         $ git clone -b fedora https://github.com/leamas/ddupdate.git
         $ cd ddupdate/fedora
         $ sudo dnf builddep ddupdate.spec
-<<<<<<< HEAD
-        $ ./make-tarball 0.6.6
-=======
         $ ./make-tarball 0.7.0
->>>>>>> a167db4b
         $ rpmbuild -D "_sourcedir $PWD" -ba ddupdate.spec
         $ sudo rpm -U --force rpmbuild/RPMS/noarch/ddupdate*rpm
 
   - The **debian** packaging is based on gbp and lives in the *debian* and
     *pristine-tar* branches.  The packages *git-buildpackage*, *devscripts*
-<<<<<<< HEAD
-    and *git*  are required to build. To build current version 0.6.6 do::
-=======
     and *git*  are required to build. To build current version 0.7.0 do::
->>>>>>> a167db4b
 
         $ rm -rf ddupdate; mkdir ddupdate; cd ddupdate
         $ git clone -o origin -b debian https://github.com/leamas/ddupdate.git
         $ cd ddupdate
         $ sudo mk-build-deps -i -r  debian/control
         $ git fetch origin pristine-tar:pristine-tar
-<<<<<<< HEAD
-        $ gbp buildpackage --git-upstream-tag=0.6.6 -us -uc
-        $ sudo dpkg -i ../ddupdate_0.6.6*_all.deb
-=======
         $ gbp buildpackage --git-upstream-tag=0.7.0 -us -uc
         $ sudo dpkg -i ../ddupdate_0.7.0*_all.deb
->>>>>>> a167db4b
         $ git clean -fd             # To be able to rebuild
 
   - A simpler way to build **debian** packages is based on retreiving the
@@ -152,21 +135,13 @@
 
   - Update NEWS file.
 
-<<<<<<< HEAD
-  - Commit and tag the release: git tag 0.6.6
-=======
   - Commit and tag the release: git tag 0.7.0
->>>>>>> a167db4b
 
   - Create fedora package:
 
         git checkout fedora
         cd fedora
-<<<<<<< HEAD
-        ./make-tarball 0.6.6
-=======
         ./make-tarball 0.7.0
->>>>>>> a167db4b
         rpmdev-bumpspec *.spec , and edit it.
         rm -rf rpmbuild
         rpmbuild-here -ba *.spec
@@ -175,29 +150,17 @@
 
         git fetch upstream debian:debian
         git fetch upstream pristine-tar:pristine-tar
-<<<<<<< HEAD
-        scp fedora/ddupdate-0.6.6.tar.gz sid:
-=======
         scp fedora/ddupdate-0.7.0.tar.gz sid:
->>>>>>> a167db4b
         cd ..; ssh sid rm -rf ddupdate.git
         scp -rq ddupdate sid:ddupdate.git
         ssh sid
         cd ddupdate; rm  -rf *
-<<<<<<< HEAD
-        mv ../ddupdate-0.6.6.tar.gz ddupdate_0.6.6.orig.tar.gz
-=======
         mv ../ddupdate-0.7.0.tar.gz ddupdate_0.7.0.orig.tar.gz
->>>>>>> a167db4b
         git clone -o upstream -b debian ../ddupdate.git ddupdate
         cd ddupdate
         git remote add github git@github.com:leamas/ddupdate.git
         git fetch upstream pristine-tar:pristine-tar
-<<<<<<< HEAD
-        pristine-tar commit ../ddupdate_0.6.6.orig.tar.gz 0.6.6
-=======
         pristine-tar commit ../ddupdate_0.7.0.orig.tar.gz 0.7.0
->>>>>>> a167db4b
 
   - Upload to pypi:
 
@@ -209,24 +172,14 @@
         $ cd ddupdate/ddupdate
         $ sudo mk-build-deps -i -r  debian/control
         $ git fetch upstream pristine-tar:pristine-tar
-<<<<<<< HEAD
-        $ git merge -X theirs 0.6.6
-        $ dch -v 0.6.6-1
-        $ git commit -am "debian: 0.6.6-1"
-=======
         $ git merge -X theirs 0.7.0
         $ dch -v 0.7.0-1
         $ git commit -am "debian: 0.7.0-1"
->>>>>>> a167db4b
         $ Check systemd/ddupdate.service
         $ dpkg-source --commit
         $ git commit -a --amend
         $ git  clean -fd
-<<<<<<< HEAD
-        $ gbp buildpackage --git-upstream-tag=0.6.6 -us -uc
-=======
         $ gbp buildpackage --git-upstream-tag=0.7.0 -us -uc
->>>>>>> a167db4b
         $ git clean -fd    # To be able to rebuild
 
   - Create fedora packages (above)
@@ -242,13 +195,8 @@
              -o upstream -b debian https://github.com/leamas/ddupdate.git
          $ cd ddupdate
          $ git fetch upstream pristine-tar:pristine-tar
-<<<<<<< HEAD
-         $ pristine-tar checkout ddupdate_0.6.6.orig.tar.gz
-         $ mv ddupdate_0.6.6.orig.tar.gz ..
-=======
          $ pristine-tar checkout ddupdate_0.7.0.orig.tar.gz
          $ mv ddupdate_0.7.0.orig.tar.gz ..
->>>>>>> a167db4b
          $ sudo mk-build-deps -i -r debian/control
 
          # Patch ubuntu stuff:
@@ -256,11 +204,7 @@
 
          # Build and install the binary package
          $ debuild -us -uc
-<<<<<<< HEAD
-         $ sudo dpkg -i ../ddupdate_0.6.6_all.deb
-=======
          $ sudo dpkg -i ../ddupdate_0.7.0_all.deb
->>>>>>> a167db4b
 
          # Build and distribute source package (upstream only)
          $ debuild -S
