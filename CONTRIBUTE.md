--- conflicted
+++ resolved
@@ -88,44 +88,26 @@
 
   - **fedora** is packaged in the *fedora* branch.  Pre-built packages are
     at https://copr.fedorainfracloud.org/coprs/leamas/ddupdate/. Building
-<<<<<<< HEAD
-    requires the *git* and *rpm-build* packages. To build version 0.6.4::
-=======
     requires the *git* and *rpm-build* packages. To build version 0.6.6::
->>>>>>> 991b1326
 
         $ git clone -b fedora https://github.com/leamas/ddupdate.git
         $ cd ddupdate/fedora
         $ sudo dnf builddep ddupdate.spec
-<<<<<<< HEAD
-        $ ./make-tarball 0.6.4
-=======
         $ ./make-tarball 0.6.6
->>>>>>> 991b1326
         $ rpmbuild -D "_sourcedir $PWD" -ba ddupdate.spec
         $ sudo rpm -U --force rpmbuild/RPMS/noarch/ddupdate*rpm
 
   - The **debian** packaging is based on gbp and lives in the *debian* and
     *pristine-tar* branches.  The packages *git-buildpackage*, *devscripts*
-<<<<<<< HEAD
-    and *git*  are required to build. To build current version 0.6.4 do::
-=======
     and *git*  are required to build. To build current version 0.6.6 do::
->>>>>>> 991b1326
 
         $ rm -rf ddupdate; mkdir ddupdate; cd ddupdate
         $ git clone -o origin -b debian https://github.com/leamas/ddupdate.git
         $ cd ddupdate
         $ sudo mk-build-deps -i -r  debian/control
-<<<<<<< HEAD
-        $ git fetch upstream pristine-tar:pristine-tar
-        $ gbp buildpackage --git-upstream-tag=0.6.4 -us -uc
-        $ sudo dpkg -i ../ddupdate_0.6.4*_all.deb
-=======
         $ git fetch origin pristine-tar:pristine-tar
         $ gbp buildpackage --git-upstream-tag=0.6.6 -us -uc
         $ sudo dpkg -i ../ddupdate_0.6.6*_all.deb
->>>>>>> 991b1326
         $ git clean -fd             # To be able to rebuild
 
   - A simpler way to build **debian** packages is based on retreiving the
@@ -153,21 +135,13 @@
 
   - Update NEWS file.
 
-<<<<<<< HEAD
-  - Commit and tag the release: git tag 0.6.4
-=======
   - Commit and tag the release: git tag 0.6.6
->>>>>>> 991b1326
 
   - Create fedora package:
 
         git checkout fedora
         cd fedora
-<<<<<<< HEAD
-        ./make-tarball 0.6.4
-=======
         ./make-tarball 0.6.6
->>>>>>> 991b1326
         rpmdev-bumpspec *.spec , and edit it.
         rm -rf rpmbuild
         rpmbuild-here -ba *.spec
@@ -176,29 +150,17 @@
 
         git fetch upstream debian:debian
         git fetch upstream pristine-tar:pristine-tar
-<<<<<<< HEAD
-        scp fedora/ddupdate-0.6.4.tar.gz sid:
-=======
         scp fedora/ddupdate-0.6.6.tar.gz sid:
->>>>>>> 991b1326
         cd ..; ssh sid rm -rf ddupdate.git
         scp -rq ddupdate sid:ddupdate.git
         ssh sid
         cd ddupdate; rm  -rf *
-<<<<<<< HEAD
-        mv ../ddupdate-0.6.4.tar.gz ddupdate_0.6.4.orig.tar.gz
-=======
         mv ../ddupdate-0.6.6.tar.gz ddupdate_0.6.6.orig.tar.gz
->>>>>>> 991b1326
         git clone -o upstream -b debian ../ddupdate.git ddupdate
         cd ddupdate
         git remote add github git@github.com:leamas/ddupdate.git
         git fetch upstream pristine-tar:pristine-tar
-<<<<<<< HEAD
-        pristine-tar commit ../ddupdate_0.6.4.orig.tar.gz 0.6.4
-=======
         pristine-tar commit ../ddupdate_0.6.6.orig.tar.gz 0.6.6
->>>>>>> 991b1326
 
   - Upload to pypi:
 
@@ -210,24 +172,14 @@
         $ cd ddupdate/ddupdate
         $ sudo mk-build-deps -i -r  debian/control
         $ git fetch upstream pristine-tar:pristine-tar
-<<<<<<< HEAD
-        $ git merge -X theirs 0.6.4
-        $ dch -v 0.6.4-1
-        $ git commit -am "debian: 0.6.4-1"
-=======
         $ git merge -X theirs 0.6.6
         $ dch -v 0.6.6-1
         $ git commit -am "debian: 0.6.6-1"
->>>>>>> 991b1326
         $ Check systemd/ddupdate.service
         $ dpkg-source --commit
         $ git commit -a --amend
         $ git  clean -fd
-<<<<<<< HEAD
-        $ gbp buildpackage --git-upstream-tag=0.6.4 -us -uc
-=======
         $ gbp buildpackage --git-upstream-tag=0.6.6 -us -uc
->>>>>>> 991b1326
         $ git clean -fd    # To be able to rebuild
 
   - Create fedora packages (above)
@@ -243,13 +195,8 @@
              -o upstream -b debian https://github.com/leamas/ddupdate.git
          $ cd ddupdate
          $ git fetch upstream pristine-tar:pristine-tar
-<<<<<<< HEAD
-         $ pristine-tar checkout ddupdate_0.6.4.orig.tar.gz
-         $ mv ddupdate_0.6.4.orig.tar.gz ..
-=======
          $ pristine-tar checkout ddupdate_0.6.6.orig.tar.gz
          $ mv ddupdate_0.6.6.orig.tar.gz ..
->>>>>>> 991b1326
          $ sudo mk-build-deps -i -r debian/control
 
          # Patch ubuntu stuff:
@@ -257,11 +204,7 @@
 
          # Build and install the binary package
          $ debuild -us -uc
-<<<<<<< HEAD
-         $ sudo dpkg -i ../ddupdate_0.6.4_all.deb
-=======
          $ sudo dpkg -i ../ddupdate_0.6.6_all.deb
->>>>>>> 991b1326
 
          # Build and distribute source package (upstream only)
          $ debuild -S
